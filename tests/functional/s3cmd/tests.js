--- conflicted
+++ resolved
@@ -708,13 +708,7 @@
     });
 });
 
-<<<<<<< HEAD
 describe('s3cmd info', () => {
-=======
-// s3cmd info returns error if bucket location is not implemented. These tests
-// will be unskipped in rel/7.0 after bucket location has been implemented.
-describe.skip('s3cmd info', () => {
->>>>>>> 8ba863f9
     const bucket = 's3cmdinfobucket';
 
     beforeEach(done => {
