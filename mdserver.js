--- conflicted
+++ resolved
@@ -9,15 +9,10 @@
         { bindAddress: config.metadataDaemon.bindAddress,
           port: config.metadataDaemon.port,
           path: config.metadataDaemon.metadataPath,
-<<<<<<< HEAD
           restEnabled: config.metadataDaemon.restEnabled,
           restPort: config.metadataDaemon.restPort,
           log: config.log,
+          recordLog: config.recordLog,
           versioning: { replicationGroupId: config.replicationGroupId } });
-=======
-          versioning: { replicationGroupId: config.replicationGroupId },
-          recordLog: config.recordLog,
-          log: config.log });
->>>>>>> 29b74a92
     mdServer.startServer();
 }