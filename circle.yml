--- conflicted
+++ resolved
@@ -43,26 +43,6 @@
 
     - mkdir -p $CIRCLE_TEST_REPORTS/unit
     - npm run unit_coverage
-<<<<<<< HEAD
-    - S3BACKEND=mem npm start > $CIRCLE_ARTIFACTS/javaServerTest.txt &
-      sleep 15 &&
-      cd ./tests/functional/jaws && mvn test;
-    - S3BACKEND=mem npm start > $CIRCLE_ARTIFACTS/memServerTest.txt &
-      sleep 4 && npm run ft_test;
-    - S3BACKEND=mem npm start > $CIRCLE_ARTIFACTS/memServerEnryptTest.txt &
-      sleep 4 && ENABLE_KMS_ENCRYPTION=true npm run ft_test;
-    - S3BACKEND=file S3VAULT=mem npm start > $CIRCLE_ARTIFACTS/fileTest.txt &
-      sleep 15 &&
-      npm run ft_test;
-    - S3BACKEND=file
-      S3VAULT=mem npm start > $CIRCLE_ARTIFACTS/fileEncryptTest.txt &
-      sleep 15 &&
-      ENABLE_KMS_ENCRYPTION=true npm run ft_test;
-    - S3BACKEND=mem npm start > $CIRCLE_ARTIFACTS/rubyServerTest.txt &
-      sleep 15 &&
-      cd tests/functional/fog && rspec tests.rb;
-=======
-
     # Run S3 with mem Backend ; run ft_tests
     - S3BACKEND=mem npm start
             > $CIRCLE_ARTIFACTS/server_mem_java.txt
@@ -125,5 +105,4 @@
     - S3BACKEND=file S3VAULT=mem npm start
             > $CIRCLE_ARTIFACTS/server_file_kms_s3curl.txt
         & bash wait_for_local_port.bash 8000 40
-        && ENABLE_KMS_ENCRYPTION=true npm run ft_s3curl
->>>>>>> 3de9d24a
+        && ENABLE_KMS_ENCRYPTION=true npm run ft_s3curl