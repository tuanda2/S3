const crypto = require('crypto');

const constants = {
    /*
     * Splitter is used to build the object name for the overview of a
     * multipart upload and to build the object names for each part of a
     * multipart upload.  These objects with large names are then stored in
     * metadata in a "shadow bucket" to a real bucket.  The shadow bucket
     * contains all ongoing multipart uploads.  We include in the object
     * name some of the info we might need to pull about an open multipart
     * upload or about an individual part with each piece of info separated
     * by the splitter.  We can then extract each piece of info by splitting
     * the object name string with this splitter.
     * For instance, assuming a splitter of '...!*!',
     * the name of the upload overview would be:
     *   overview...!*!objectKey...!*!uploadId
     * For instance, the name of a part would be:
     *   uploadId...!*!partNumber
     *
     * The sequence of characters used in the splitter should not occur
     * elsewhere in the pieces of info to avoid splitting where not
     * intended.
     *
     * Splitter is also used in adding bucketnames to the
     * namespacerusersbucket.  The object names added to the
     * namespaceusersbucket are of the form:
     * canonicalID...!*!bucketname
     */

    splitter: '..|..',
    // BACKWARD: This line will be removed when removing backward compatibility
    oldSplitter: 'splitterfornow',
    usersBucket: 'users..bucket',
    oldUsersBucket: 'namespaceusersbucket',
    // MPU Bucket Prefix is used to create the name of the shadow
    // bucket used for multipart uploads.  There is one shadow mpu
    // bucket per bucket and its name is the mpuBucketPrefix followed
    // by the name of the final destination bucket for the object
    // once the multipart upload is complete.
    mpuBucketPrefix: 'mpuShadowBucket',
    blacklistedPrefixes: { bucket: [], object: [] },
    // GCP Object Tagging Prefix
    gcpTaggingPrefix: 'aws-tag-',
    // PublicId is used as the canonicalID for a request that contains
    // no authentication information.  Requestor can access
    // only public resources
    publicId: 'http://acs.amazonaws.com/groups/global/AllUsers',
    // All Authenticated Users is an ACL group.
    allAuthedUsersId: 'http://acs.amazonaws.com/groups/' +
        'global/AuthenticatedUsers',
    // LogId is used for the AWS logger to write the logs
    // to the destination bucket.  This style of logging is
    // to be implemented later but the logId is used in the
    // ACLs.
    logId: 'http://acs.amazonaws.com/groups/s3/LogDelivery',
    emptyFileMd5: 'd41d8cd98f00b204e9800998ecf8427e',

    // Number of sub-directories for file backend
    folderHash: 3511, // Prime number
    // AWS only returns 1000 on a listing
    // http://docs.aws.amazon.com/AmazonS3/latest/API/
    //      RESTBucketGET.html#RESTBucketGET-requests
    listingHardLimit: 1000,

    // AWS sets a minimum size limit for parts except for the last part.
    // http://docs.aws.amazon.com/AmazonS3/latest/API/mpUploadComplete.html
    minimumAllowedPartSize: 5242880,

    // AWS sets a maximum total parts limit
    // https://docs.aws.amazon.com/AmazonS3/latest/API/mpUploadUploadPart.html
    maximumAllowedPartCount: 10000,

    gcpMaximumAllowedPartCount: 1024,

    // Max size on put part or copy part is 5GB. For functional
    // testing use 110 MB as max
    maximumAllowedPartSize: process.env.MPU_TESTING === 'yes' ? 110100480 :
        5368709120,

    // AWS states max size for user-defined metadata (x-amz-meta- headers) is
    // 2 KB: http://docs.aws.amazon.com/AmazonS3/latest/API/RESTObjectPUT.html
    // In testing, AWS seems to allow up to 88 more bytes, so we do the same.
    maximumMetaHeadersSize: 2136,

    // hex digest of sha256 hash of empty string:
    emptyStringHash: crypto.createHash('sha256')
        .update('', 'binary').digest('hex'),

    // Queries supported by AWS that we do not currently support.
    unsupportedQueries: [
        'accelerate',
        'analytics',
        'inventory',
        'list-type',
        'logging',
        'metrics',
        'notification',
        'policy',
        'requestPayment',
        'restore',
        'torrent',
    ],
    // Headers supported by AWS that we do not currently support.
    unsupportedHeaders: [
        'x-amz-server-side-encryption',
        'x-amz-server-side-encryption-customer-algorithm',
        'x-amz-server-side-encryption-aws-kms-key-id',
        'x-amz-server-side-encryption-context',
        'x-amz-server-side-encryption-customer-key',
        'x-amz-server-side-encryption-customer-key-md5',
    ],

    // user metadata header to set object locationConstraint
    objectLocationConstraintHeader: 'x-amz-meta-scal-location-constraint',
    legacyLocations: ['sproxyd', 'legacy'],
    /* eslint-disable camelcase */
    externalBackends: { aws_s3: true, azure: true, gcp: true },
    // some of the available data backends  (if called directly rather
    // than through the multiple backend gateway) need a key provided
    // as a string as first parameter of the get/delete methods.
    clientsRequireStringKey: { sproxyd: true, cdmi: true },
    // healthcheck default call from nginx is every 2 seconds
    // for external backends, don't call unless at least 1 minute
    // (60,000 milliseconds) since last call
    externalBackendHealthCheckInterval: 60000,
<<<<<<< HEAD
    versioningNotImplBackends: {},
    mpuMDStoredExternallyBackend: { aws_s3: true },
=======
    versioningNotImplBackends: { azure: true, gcp: true },
    mpuMDStoredExternallyBackend: { aws_s3: true, gcp: true },
    skipBatchDeleteBackends: { azure: true, gcp: true },
    s3HandledBackends: { azure: true, gcp: true },
    hasCopyPartBackends: { aws_s3: true, gcp: true },
>>>>>>> df1d26ab
    /* eslint-enable camelcase */
    mpuMDStoredOnS3Backend: { azure: true },
    azureAccountNameRegex: /^[a-z0-9]{3,24}$/,
    base64Regex: new RegExp('^(?:[A-Za-z0-9+/]{4})*' +
        '(?:[A-Za-z0-9+/]{2}==|[A-Za-z0-9+/]{3}=)?$'),
};

module.exports = constants;<|MERGE_RESOLUTION|>--- conflicted
+++ resolved
@@ -123,16 +123,11 @@
     // for external backends, don't call unless at least 1 minute
     // (60,000 milliseconds) since last call
     externalBackendHealthCheckInterval: 60000,
-<<<<<<< HEAD
-    versioningNotImplBackends: {},
-    mpuMDStoredExternallyBackend: { aws_s3: true },
-=======
-    versioningNotImplBackends: { azure: true, gcp: true },
+    versioningNotImplBackends: { gcp: true },
     mpuMDStoredExternallyBackend: { aws_s3: true, gcp: true },
     skipBatchDeleteBackends: { azure: true, gcp: true },
     s3HandledBackends: { azure: true, gcp: true },
     hasCopyPartBackends: { aws_s3: true, gcp: true },
->>>>>>> df1d26ab
     /* eslint-enable camelcase */
     mpuMDStoredOnS3Backend: { azure: true },
     azureAccountNameRegex: /^[a-z0-9]{3,24}$/,
