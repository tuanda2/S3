--- conflicted
+++ resolved
@@ -71,21 +71,11 @@
     routeRequest(req, res) {
         // disable nagle algorithm
         req.socket.setNoDelay();
-<<<<<<< HEAD
-
-        // use proxied hostname if needed
-        if (req.headers['x-target-host']) {
-            // eslint-disable-next-line no-param-reassign
-            req.headers.host = req.headers['x-target-host'];
-        }
-
-=======
         res.on('close', () => {
             // this is tested by retrieveData
             // eslint-disable-next-line no-param-reassign
             res.isclosed = true;
         });
->>>>>>> 94bd7acc
         const params = {
             api,
             internalHandlers,
