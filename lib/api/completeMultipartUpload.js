--- conflicted
+++ resolved
@@ -230,10 +230,7 @@
                 // return an error
                 const partSize = Number.parseInt(storedPartsAsObjects[i]
                     .size, 10);
-<<<<<<< HEAD
-
-                if (i < jsonList.Part.length - 1 &&
-=======
+
                 // allow smaller parts for testing
                 if (process.env.MPU_TESTING) {
                     log.info('MPU_TESTING env variable setting',
@@ -241,7 +238,6 @@
                 }
                 if (process.env.MPU_TESTING !== 'yes' &&
                     i < jsonList.Part.length - 1 &&
->>>>>>> 9d61c447
                     partSize < constants.minimumAllowedPartSize) {
                     log.debug('part too small on complete mpu');
                     return next(errors.EntityTooSmall);
