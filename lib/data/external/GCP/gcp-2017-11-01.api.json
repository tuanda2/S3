--- conflicted
+++ resolved
@@ -105,8 +105,6 @@
                 }
             }
         },
-<<<<<<< HEAD
-=======
         "listVersions": {
             "http": {
                 "method": "GET",
@@ -169,7 +167,6 @@
                 }
             }
         },
->>>>>>> 801052b9
         "PutBucketVersioning": {
             "http": {
                 "method": "PUT",
@@ -293,11 +290,7 @@
                         "location": "header",
                         "locationName": "Date",
                         "type": "timestamp"
-<<<<<<< HEAD
-                    }, 
-=======
-                    },
->>>>>>> 801052b9
+                    },
                     "AcceptRanges": {
                         "location": "header",
                         "locationName": "accept-ranges"
@@ -369,11 +362,7 @@
                 }
             }
         },
-<<<<<<< HEAD
-        "PutObject": {
-=======
         "PutObjectReq": {
->>>>>>> 801052b9
             "http": {
                 "method": "PUT",
                 "requestUri": "/{Bucket}/{Key+}"
@@ -685,8 +674,6 @@
                     }
                 }
             }
-<<<<<<< HEAD
-=======
         },
         "ComposeObject": {
             "http": {
@@ -891,7 +878,6 @@
                 },
                 "payload": "CopyObjectResult"
             }
->>>>>>> 801052b9
         }
     },
     "shapes": {
@@ -905,11 +891,7 @@
             "type": "structure",
             "members": {
                 "ID": {},
-<<<<<<< HEAD
-                "DisplayName": {}
-=======
                 "Name": {}
->>>>>>> 801052b9
             }
         },
         "ContentsShape": {
@@ -928,12 +910,9 @@
                     "StorageClass": {},
                     "Owner": {
                         "shape": "OwnerShape"
-<<<<<<< HEAD
-=======
                     },
                     "VersionId": {
                         "locationName": "Generation"
->>>>>>> 801052b9
                     }
                 }
             },
