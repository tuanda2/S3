--- conflicted
+++ resolved
@@ -1,15 +1,9 @@
 const async = require('async');
-<<<<<<< HEAD
-const { errors } = require('arsenal');
-
-const { GCP } = require('./GCP');
-=======
 const { errors, s3middleware } = require('arsenal');
 const MD5Sum = s3middleware.MD5Sum;
 
 const { GCP, GcpUtils } = require('./GCP');
 const { createMpuKey } = GcpUtils;
->>>>>>> 70379f2a
 const AwsClient = require('./AwsClient');
 const { prepareStream } = require('../../api/apiUtils/object/prepareStream');
 const { logHelper, removeQuotes } = require('./utils');
@@ -294,76 +288,6 @@
             return callback();
         });
     }
-
-    /**
-     * healthcheck - the gcp health requires checking multiple buckets:
-     * main, mpu, and overflow buckets
-     * @param {string} location - location name
-     * @param {function} callback - callback function to call with the bucket
-     * statuses
-     * @return {undefined}
-     */
-    healthcheck(location, callback) {
-        const checkBucketHealth = (bucket, cb) => {
-            const bucketResp = {};
-            this._client.headBucket({ Bucket: bucket }, err => {
-                if (err) {
-                    bucketResp[bucket] = {
-                        gcpBucket: bucket,
-                        error: err,
-                        external: true };
-                    return cb(null, bucketResp);
-                }
-                return this._client.getBucketVersioning({ Bucket: bucket },
-                (err, data) => {
-                    if (err) {
-                        bucketResp[bucket] = {
-                            gcpBucket: bucket,
-                            error: err,
-                            external: true,
-                        };
-                    } else if (!data.Status || data.Status === 'Suspended') {
-                        bucketResp[bucket] = {
-                            gcpBucket: bucket,
-                            versioningStatus: data.Status,
-                            error: 'Versioning must be enabled',
-                            external: true,
-                        };
-                    } else {
-                        bucketResp[bucket] = {
-                            gcpBucket: bucket,
-                            versioningStatus: data.Status,
-                            message: 'Congrats! You own the bucket',
-                        };
-                    }
-                    return cb(null, bucketResp);
-                });
-            });
-        };
-        const bucketList = [
-            this._gcpBucketName,
-            this._mpuBucketName,
-            this._overflowBucketname,
-        ];
-        async.map(bucketList, checkBucketHealth, (err, results) => {
-            const gcpResp = {};
-            gcpResp[location] = {
-                buckets: [],
-            };
-            if (err) {
-                // err should always be undefined
-                return callback(errors.InternalFailure
-                    .customizeDescription('Unable to perform health check'));
-            }
-            results.forEach(bucketResp => {
-                if (bucketResp.error) {
-                    gcpResp[location].error = true;
-                }
-                gcpResp[location].buckets.push(bucketResp);
-            });
-            return callback(null, gcpResp);
-        });
-    }
 }
 
 module.exports = GcpClient;